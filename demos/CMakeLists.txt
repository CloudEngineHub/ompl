--- conflicted
+++ resolved
@@ -46,13 +46,9 @@
     add_ompl_demo(demo_ConstrainedPlanningImplicitParallel constraint/ConstrainedPlanningImplicitParallel.cpp)
     add_ompl_demo(demo_ConstrainedPlanningKinematicChain constraint/ConstrainedPlanningKinematicChain.cpp)
 
-<<<<<<< HEAD
     add_ompl_demo(demo_QuotientSpacePlanning_RigidBody2D QuotientSpacePlanning_RigidBody2D.cpp)
 
-    if (OMPL_EXTENSION_OPENDE)
-=======
     if (OMPL_EXTENSION_ODE)
->>>>>>> 8f063fc3
         add_ompl_demo(demo_OpenDERigidBodyPlanning OpenDERigidBodyPlanning.cpp)
     endif()
 
